import asyncio
import json
import logging
import os
import random
import sys
import time

from aiohttp import ClientError

sys.path.append(os.path.dirname(os.path.dirname(os.path.abspath(__file__))))  # noqa

from runners.support.agent import DemoAgent, default_genesis_txns
from runners.support.utils import (
    log_json,
    log_msg,
    log_status,
    log_timer,
    prompt,
    prompt_loop,
    require_indy,
)

CRED_PREVIEW_TYPE = (
    "did:sov:BzCbsNYhMrjHiqZDTUASHg;spec/issue-credential/1.0/credential-preview"
)
SELF_ATTESTED = os.getenv("SELF_ATTESTED")

LOGGER = logging.getLogger(__name__)

TAILS_FILE_COUNT = int(os.getenv("TAILS_FILE_COUNT", 20))


class FaberAgent(DemoAgent):
    def __init__(
        self, http_port: int, admin_port: int, no_auto: bool = False, **kwargs
    ):
        super().__init__(
            "Faber.Agent",
            http_port,
            admin_port,
            prefix="Faber",
            extra_args=[]
            if no_auto
            else ["--auto-accept-invites", "--auto-accept-requests"],
            **kwargs,
        )
        self.connection_id = None
        self._connection_ready = asyncio.Future()
        self.cred_state = {}
        # TODO define a dict to hold credential attributes
        # based on credential_definition_id
        self.cred_attrs = {}

    async def detect_connection(self):
        await self._connection_ready

    @property
    def connection_ready(self):
        return self._connection_ready.done() and self._connection_ready.result()

    async def handle_connections(self, message):
        if message["connection_id"] == self.connection_id:
            if message["state"] in ["active", "response"]:
                self.log("Connected")
                self._connection_ready.set_result(True)
                if not self._connection_ready.done():
                    self._connection_ready.set_result(True)

    async def handle_issue_credential(self, message):
        state = message["state"]
        credential_exchange_id = message["credential_exchange_id"]
        prev_state = self.cred_state.get(credential_exchange_id)
        if prev_state == state:
            return  # ignore
        self.cred_state[credential_exchange_id] = state

        self.log(
            "Credential: state = {}, credential_exchange_id = {}".format(
                state, credential_exchange_id,
            )
        )

        if state == "request_received":
            log_status("#17 Issue credential to X")
            # issue credentials based on the credential_definition_id
            cred_attrs = self.cred_attrs[message["credential_definition_id"]]
            cred_preview = {
                "@type": CRED_PREVIEW_TYPE,
                "attributes": [
                    {"name": n, "value": v} for (n, v) in cred_attrs.items()
                ],
            }
            try:
                cred_ex_rec = await self.admin_POST(
                    f"/issue-credential/records/{credential_exchange_id}/issue",
                    {
                        "comment": (
                            f"Issuing credential, exchange {credential_exchange_id}"
                        ),
                        "credential_preview": cred_preview,
                    },
                )
                rev_reg_id = cred_ex_rec.get("revoc_reg_id")
                cred_rev_id = cred_ex_rec.get("revocation_id")
                if rev_reg_id:
                    self.log(f"Revocation registry id: {rev_reg_id}")
                if cred_rev_id:
                    self.log(f"Credential revocation id: {cred_rev_id}")
            except ClientError:
                pass

    async def handle_present_proof(self, message):
        state = message["state"]

        presentation_exchange_id = message["presentation_exchange_id"]
        self.log(
            "Presentation: state =",
            state,
            ", presentation_exchange_id =",
            presentation_exchange_id,
        )

        if state == "presentation_received":
            log_status("#27 Process the proof provided by X")
            log_status("#28 Check if proof is valid")
            proof = await self.admin_POST(
                f"/present-proof/records/{presentation_exchange_id}/"
                "verify-presentation"
            )
            self.log("Proof =", proof["verified"])

    async def handle_basicmessages(self, message):
        self.log("Received message:", message["content"])


async def main(
    start_port: int,
    no_auto: bool = False,
    revocation: bool = False,
    show_timing: bool = False,
):

    genesis = await default_genesis_txns()
    if not genesis:
        print("Error retrieving ledger genesis transactions")
        sys.exit(1)

    agent = None

    try:
        log_status("#1 Provision an agent and wallet, get back configuration details")
        agent = FaberAgent(
            start_port,
            start_port + 1,
            genesis_data=genesis,
            no_auto=no_auto,
            timing=show_timing,
        )
        await agent.listen_webhooks(start_port + 2)
        await agent.register_did()

        with log_timer("Startup duration:"):
            await agent.start_process()
        log_msg("Admin url is at:", agent.admin_url)
        log_msg("Endpoint url is at:", agent.endpoint)

        # Create a schema
        with log_timer("Publish schema/cred def duration:"):
            log_status("#3/4 Create a new schema/cred def on the ledger")
            version = format(
                "%d.%d.%d"
                % (
                    random.randint(1, 101),
                    random.randint(1, 101),
                    random.randint(1, 101),
                )
            )
            (
                _,  # schema id
                credential_definition_id,
            ) = await agent.register_schema_and_creddef(
                "degree schema",
                version,
                ["name", "date", "degree", "age", "timestamp"],
                support_revocation=revocation,
            )

        if revocation:
            with log_timer("Publish revocation registry duration:"):
                log_status(
                    "#5/6 Create and publish the revocation registry on the ledger"
                )
                revocation_registry_id = await (
                    agent.create_and_publish_revocation_registry(
                        credential_definition_id, TAILS_FILE_COUNT
                    )
                )
        else:
            revocation_registry_id = None

        # TODO add an additional credential for Student ID

        with log_timer("Generate invitation duration:"):
            # Generate an invitation
            log_status(
                "#7 Create a connection to alice and print out the invite details"
            )
            connection = await agent.admin_POST("/connections/create-invitation")

        agent.connection_id = connection["connection_id"]
        log_json(connection, label="Invitation response:")
        log_msg("*****************")
        log_msg(json.dumps(connection["invitation"]), label="Invitation:", color=None)
        log_msg("*****************")

        log_msg("Waiting for connection...")
        await agent.detect_connection()

        exchange_tracing = False
        options = (
            "    (1) Issue Credential\n"
            "    (2) Send Proof Request\n"
            "    (3) Send Message\n"
        )
        if revocation:
            options += (
                "    (4) Revoke Credential\n"
                "    (5) Publish Revocations\n"
                "    (6) Add Revocation Registry\n"
            )
        options += "    (T) Toggle tracing on credential/proof exchange\n"
        options += "    (X) Exit?\n[1/2/3/{}T/X] ".format(
            "4/5/6/" if revocation else ""
        )
        async for option in prompt_loop(options):
            if option is None or option in "xX":
                break

            elif option in "tT":
                exchange_tracing = not exchange_tracing
                log_msg(
                    ">>> Credential/Proof Exchange Tracing is {}".format(
                        "ON" if exchange_tracing else "OFF"
                    )
                )
            elif option == "1":
                log_status("#13 Issue credential offer to X")

                # TODO define attributes to send for credential
                agent.cred_attrs[credential_definition_id] = {
                    "name": "Alice Smith",
                    "date": "2018-05-28",
                    "degree": "Maths",
                    "age": "24",
                    "timestamp": str(int(time.time())),
                }

                cred_preview = {
                    "@type": CRED_PREVIEW_TYPE,
                    "attributes": [
                        {"name": n, "value": v}
                        for (n, v) in agent.cred_attrs[credential_definition_id].items()
                    ],
                }
                offer_request = {
                    "connection_id": agent.connection_id,
                    "cred_def_id": credential_definition_id,
                    "comment": f"Offer on cred def id {credential_definition_id}",
                    "auto_remove": False,
                    "credential_preview": cred_preview,
                    "revoc_reg_id": revocation_registry_id,
                    "trace": exchange_tracing,
                }
                await agent.admin_POST("/issue-credential/send-offer", offer_request)

                # TODO issue an additional credential for Student ID

            elif option == "2":
                log_status("#20 Request proof of degree from alice")
                req_attrs = [
                    {"name": "name", "restrictions": [{"issuer_did": agent.did}]},
                    {"name": "date", "restrictions": [{"issuer_did": agent.did}]},
                ]
                if revocation:
                    req_attrs.append(
                        {
                            "name": "degree",
                            "restrictions": [{"issuer_did": agent.did}],
                            "non_revoked": {"to": int(time.time() - 1)},
                        },
                    )
                else:
                    req_attrs.append(
                        {"name": "degree", "restrictions": [{"issuer_did": agent.did}]}
                    )
                if SELF_ATTESTED:
                    # test self-attested claims
                    req_attrs.append({"name": "self_attested_thing"},)
                req_preds = [
                    # test zero-knowledge proofs
                    {
                        "name": "age",
                        "p_type": ">=",
                        "p_value": 18,
                        "restrictions": [{"issuer_did": agent.did}],
                    }
                ]
                indy_proof_request = {
                    "name": "Proof of Education",
                    "version": "1.0",
                    "requested_attributes": {
                        f"0_{req_attr['name']}_uuid": req_attr for req_attr in req_attrs
                    },
                    "requested_predicates": {
                        f"0_{req_pred['name']}_GE_uuid": req_pred
                        for req_pred in req_preds
                    },
                }
                if revocation:
                    indy_proof_request["non_revoked"] = {"to": int(time.time())}
                proof_request_web_request = {
                    "connection_id": agent.connection_id,
                    "proof_request": indy_proof_request,
                    "trace": exchange_tracing,
                }
                await agent.admin_POST(
                    "/present-proof/send-request", proof_request_web_request
                )

            elif option == "3":
                msg = await prompt("Enter message: ")
                await agent.admin_POST(
                    f"/connections/{agent.connection_id}/send-message", {"content": msg}
                )
            elif option == "4" and revocation:
                rev_reg_id = await prompt("Enter revocation registry id: ")
                cred_rev_id = await prompt("Enter credential revocation id: ")
                publish = json.dumps(
                    await prompt("Publish now? [Y/N]: ", default="N") in ("yY")
<<<<<<< HEAD
                )
                await agent.admin_POST(
                    "/issue-credential/revoke"
                    f"?publish={publish}"
                    f"&rev_reg_id={rev_reg_id}"
                    f"&cred_rev_id={cred_rev_id}"
=======
>>>>>>> ed5d064f
                )
                try:
                    await agent.admin_POST(
                        "/issue-credential/revoke"
                        f"?publish={publish}"
                        f"&rev_reg_id={rev_reg_id}"
                        f"&cred_rev_id={cred_rev_id}"
                    )
                except ClientError:
                    pass
            elif option == "5" and revocation:
<<<<<<< HEAD
                resp = await agent.admin_POST("/issue-credential/publish-revocations")
                agent.log(
                    "Published revocations for {} revocation registr{} {}".format(
                        len(resp),
                        "y" if len(resp) == 1 else "ies",
                        json.dumps([k for k in resp["results"]], indent=4),
=======
                try:
                    resp = await agent.admin_POST(
                        "/issue-credential/publish-revocations"
>>>>>>> ed5d064f
                    )
                    agent.log(
                        "Published revocations for {} revocation registr{} {}".format(
                            len(resp["results"]),
                            "y" if len(resp) == 1 else "ies",
                            json.dumps([k for k in resp["results"]], indent=4),
                        )
                    )
                except ClientError:
                    pass
            elif option == "6" and revocation:
                log_status("#19 Add another revocation registry")
                revocation_registry_id = await (
                    agent.create_and_publish_revocation_registry(
                        credential_definition_id, TAILS_FILE_COUNT
                    )
                )

        if show_timing:
            timing = await agent.fetch_timing()
            if timing:
                for line in agent.format_timing(timing):
                    log_msg(line)

    finally:
        terminated = True
        try:
            if agent:
                await agent.terminate()
        except Exception:
            LOGGER.exception("Error terminating agent:")
            terminated = False

    await asyncio.sleep(0.1)

    if not terminated:
        os._exit(1)


if __name__ == "__main__":
    import argparse

    parser = argparse.ArgumentParser(description="Runs a Faber demo agent.")
    parser.add_argument("--no-auto", action="store_true", help="Disable auto issuance")
    parser.add_argument(
        "-p",
        "--port",
        type=int,
        default=8020,
        metavar=("<port>"),
        help="Choose the starting port number to listen on",
    )
    parser.add_argument(
        "--revocation", action="store_true", help="Enable credential revocation"
    )
    parser.add_argument(
        "--timing", action="store_true", help="Enable timing information"
    )
    args = parser.parse_args()

    ENABLE_PYDEVD_PYCHARM = os.getenv("ENABLE_PYDEVD_PYCHARM", "").lower()
    ENABLE_PYDEVD_PYCHARM = ENABLE_PYDEVD_PYCHARM and ENABLE_PYDEVD_PYCHARM not in (
        "false",
        "0",
    )
    PYDEVD_PYCHARM_HOST = os.getenv("PYDEVD_PYCHARM_HOST", "localhost")
    PYDEVD_PYCHARM_CONTROLLER_PORT = int(
        os.getenv("PYDEVD_PYCHARM_CONTROLLER_PORT", 5001)
    )

    if ENABLE_PYDEVD_PYCHARM:
        try:
            import pydevd_pycharm

            print(
                "Faber remote debugging to "
                f"{PYDEVD_PYCHARM_HOST}:{PYDEVD_PYCHARM_CONTROLLER_PORT}"
            )
            pydevd_pycharm.settrace(
                host=PYDEVD_PYCHARM_HOST,
                port=PYDEVD_PYCHARM_CONTROLLER_PORT,
                stdoutToServer=True,
                stderrToServer=True,
                suspend=False,
            )
        except ImportError:
            print("pydevd_pycharm library was not found")

    require_indy()

    try:
        asyncio.get_event_loop().run_until_complete(
            main(args.port, args.no_auto, args.revocation, args.timing)
        )
    except KeyboardInterrupt:
        os._exit(1)<|MERGE_RESOLUTION|>--- conflicted
+++ resolved
@@ -338,15 +338,6 @@
                 cred_rev_id = await prompt("Enter credential revocation id: ")
                 publish = json.dumps(
                     await prompt("Publish now? [Y/N]: ", default="N") in ("yY")
-<<<<<<< HEAD
-                )
-                await agent.admin_POST(
-                    "/issue-credential/revoke"
-                    f"?publish={publish}"
-                    f"&rev_reg_id={rev_reg_id}"
-                    f"&cred_rev_id={cred_rev_id}"
-=======
->>>>>>> ed5d064f
                 )
                 try:
                     await agent.admin_POST(
@@ -358,18 +349,9 @@
                 except ClientError:
                     pass
             elif option == "5" and revocation:
-<<<<<<< HEAD
-                resp = await agent.admin_POST("/issue-credential/publish-revocations")
-                agent.log(
-                    "Published revocations for {} revocation registr{} {}".format(
-                        len(resp),
-                        "y" if len(resp) == 1 else "ies",
-                        json.dumps([k for k in resp["results"]], indent=4),
-=======
                 try:
                     resp = await agent.admin_POST(
                         "/issue-credential/publish-revocations"
->>>>>>> ed5d064f
                     )
                     agent.log(
                         "Published revocations for {} revocation registr{} {}".format(
