--- conflicted
+++ resolved
@@ -18,7 +18,7 @@
 NEW_CREDENTIAL_OFFER = f"{NEW_PROTOCOL_URI}/offer-credential"
 NEW_CREDENTIAL_REQUEST = f"{NEW_PROTOCOL_URI}/request-credential"
 NEW_CREDENTIAL_ISSUE = f"{NEW_PROTOCOL_URI}/issue-credential"
-NEW_CREDENTIAL_STORED = f"{NEW_PROTOCOL_URI}/credential-stored"
+NEW_CREDENTIAL_ACK = f"{NEW_PROTOCOL_URI}/ack"
 
 PROTOCOL_PACKAGE = "aries_cloudagent.protocols.issue_credential.v1_0"
 
@@ -31,10 +31,7 @@
         f"{PROTOCOL_PACKAGE}.messages.credential_request.CredentialRequest"
     ),
     CREDENTIAL_ISSUE: f"{PROTOCOL_PACKAGE}.messages.credential_issue.CredentialIssue",
-<<<<<<< HEAD
-    CREDENTIAL_STORED: (
-        f"{PROTOCOL_PACKAGE}.messages.credential_stored.CredentialStored"
-    ),
+    CREDENTIAL_ACK: f"{PROTOCOL_PACKAGE}.messages.credential_ack.CredentialAck",
     NEW_CREDENTIAL_PROPOSAL: (
         f"{PROTOCOL_PACKAGE}.messages.credential_proposal.CredentialProposal"
     ),
@@ -47,12 +44,7 @@
     NEW_CREDENTIAL_ISSUE: (
         f"{PROTOCOL_PACKAGE}.messages.credential_issue.CredentialIssue"
     ),
-    NEW_CREDENTIAL_STORED: (
-        f"{PROTOCOL_PACKAGE}.messages.credential_stored.CredentialStored"
-    ),
-=======
-    CREDENTIAL_ACK: (f"{PROTOCOL_PACKAGE}.messages.credential_ack.CredentialAck"),
->>>>>>> b676b084
+    NEW_CREDENTIAL_ACK: f"{PROTOCOL_PACKAGE}.messages.credential_ack.CredentialAck",
 }
 
 # Inner object types
