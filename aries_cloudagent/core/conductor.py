--- conflicted
+++ resolved
@@ -18,12 +18,15 @@
 from ..config.ledger import ledger_config
 from ..config.logging import LoggingConfigurator
 from ..config.wallet import wallet_config, BaseWallet
-from ..connections.models.conn23rec import Conn23Record
 from ..ledger.error import LedgerConfigError, LedgerTransactionError
 from ..messaging.responder import BaseResponder
 from ..protocols.connections.v1_0.manager import (
     ConnectionManager,
     ConnectionManagerError,
+)
+from ..protocols.didexchange.v1_0.manager import DIDXManager, DIDXManagerError
+from ..protocols.out_of_band.v1_0.manager import (
+    OutOfBandManager, OutOfBandManagerError
 )
 from ..transport.inbound.manager import InboundTransportManager
 from ..transport.inbound.message import InboundMessage
@@ -142,6 +145,14 @@
                     "find_inbound_connection",
                 ),
             )
+            collector.wrap(
+                DIDXManager,
+                (
+                    # "get_connection_targets",
+                    "fetch_did_document",
+                    "find_inbound_connection",
+                ),
+            )
 
         self.context = context
 
@@ -189,11 +200,9 @@
             self.admin_server,
         )
 
-<<<<<<< HEAD
-=======
         # Create a static connection for use by the test-suite
         if context.settings.get("debug.test_suite_endpoint"):
-            mgr = ConnectionManager(self.context)
+            mgr = DIDXManager(self.context)
             their_endpoint = context.settings["debug.test_suite_endpoint"]
             test_conn = await mgr.create_static_connection(
                 my_seed=hashlib.sha256(b"aries-protocol-test-subject").digest(),
@@ -207,16 +216,23 @@
             print(" - Their endpoint:", their_endpoint)
             print()
 
->>>>>>> d09f6085
+'''
+    async def create_invitation(
+        self,
+        my_label: str = None,
+        my_endpoint: str = None,
+        use_public_did: bool = False,
+        include_handshake: bool = False,
+        multi_use: bool = False,
+        attachments: list = None,
+    ) -> InvitationRecord:
+'''
         # Print an invitation to the terminal
         if context.settings.get("debug.print_invitation"):
             try:
-                mgr = ConnectionManager(self.context)  # TODO flip to conn23mgr
-                _connection, invitation = await mgr.create_invitation(
-<<<<<<< HEAD
-                    their_role=Conn23Record.ROLE_REQUESTER,
-=======
->>>>>>> d09f6085
+                mgr = OutOfBandManager(self.context)
+                #_connection, invitation = await mgr.create_invitation(
+                invi_rec = await mgr.create_invitation(
                     my_label=context.settings.get("debug.invite_label"),
                     multi_use=context.settings.get("debug.invite_multi_use", False),
                     public=context.settings.get("debug.invite_public", False),
@@ -368,12 +384,12 @@
         # populate connection target(s)
         if not outbound.target and not outbound.target_list and outbound.connection_id:
             # using provided request context
-            mgr = ConnectionManager(context)
+            mgr = DIDXManager(context)
             try:
                 outbound.target_list = await self.dispatcher.run_task(
                     mgr.get_connection_targets(connection_id=outbound.connection_id)
                 )
-            except ConnectionManagerError:
+            except DIDXManagerError:
                 LOGGER.exception("Error preparing outbound message for transmission")
                 return
             except (LedgerConfigError, LedgerTransactionError) as e:
