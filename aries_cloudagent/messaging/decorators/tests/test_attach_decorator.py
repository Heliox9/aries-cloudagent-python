--- conflicted
+++ resolved
@@ -309,13 +309,10 @@
         )
         assert deco_indy.mime_type == "application/json"
         assert hasattr(deco_indy.data, "base64_")
-<<<<<<< HEAD
-=======
         assert deco_indy.data.base64 is not None
         assert deco_indy.data.json is None
         assert deco_indy.data.links is None
         assert deco_indy.data.sha256 is None
->>>>>>> ed5d064f
         assert deco_indy.indy_dict == INDY_CRED
         assert deco_indy.ident == IDENT
         assert deco_indy.description == DESCRIPTION
@@ -337,8 +334,6 @@
 
 @pytest.mark.indy
 class TestAttachDecoratorSignature:
-<<<<<<< HEAD
-=======
     @pytest.mark.asyncio
     async def test_did_raw_key(self, wallet, seed):
         did_info = await wallet.create_local_did(seed[0])
@@ -348,7 +343,6 @@
         assert did_key0.startswith("did:key:z")
         assert raw_key0 == did_info.verkey
 
->>>>>>> ed5d064f
     @pytest.mark.asyncio
     async def test_indy_sign(self, wallet, seed):
         deco_indy = AttachDecorator.from_indy_dict(
@@ -366,16 +360,6 @@
         await deco_indy.data.sign(did_info[0].verkey, wallet)
         assert deco_indy.data.jws is not None
         assert deco_indy.data.signatures == 1
-<<<<<<< HEAD
-        assert deco_indy.data.sig.count(".") == 2
-        assert deco_indy.data.header() is not None
-        assert "kid" not in deco_indy.data.header()
-        assert (
-            "jwk" in deco_indy.data.header()
-            and "kid" not in deco_indy.data.header()["jwk"]
-        )
-        assert deco_indy.data.signed is not None
-=======
         assert deco_indy.data.jws.signature
         assert not deco_indy.data.jws.signatures
         assert deco_indy.data.header_map(0) is not None
@@ -385,20 +369,14 @@
         assert "kid" in deco_indy.data.header_map()["jwk"]
         assert deco_indy.data.header_map()["kid"] == did_key(did_info[0].verkey)
         assert deco_indy.data.header_map()["jwk"]["kid"] == did_key(did_info[0].verkey)
->>>>>>> ed5d064f
         assert await deco_indy.data.verify(wallet)
 
         indy_cred = json.loads(deco_indy.data.signed.decode())
         assert indy_cred == INDY_CRED
 
         # Test tamper evidence
-<<<<<<< HEAD
-        jws_parts = deco_indy.data.sig_.split(".")
-        tampered = bytearray(b64_to_bytes(jws_parts[2], urlsafe=True))
-=======
         jws_parts = deco_indy.data.jws.signature.split(".")
         tampered = bytearray(b64_to_bytes(deco_indy.data.jws.signature, urlsafe=True))
->>>>>>> ed5d064f
         tampered[0] = (tampered[0] + 1) % 256
         deco_indy.data.jws.signature = bytes_to_b64(
             bytes(tampered), urlsafe=True, pad=False
@@ -413,39 +391,6 @@
         await deco_indy.data.sign([did_info[0].verkey], wallet)
         assert deco_indy.data.jws is not None
         assert deco_indy.data.signatures == 1
-<<<<<<< HEAD
-        assert deco_indy.data.sig.count(".") == 2
-        assert deco_indy.data.header() is not None
-        assert "kid" in deco_indy.data.header()
-        assert (
-            "jwk" in deco_indy.data.header()
-            and "kid" in deco_indy.data.header()["jwk"]
-            and deco_indy.data.header()["kid"] == did_info[0].did
-            and deco_indy.data.header()["jwk"]["kid"] == did_info[0].did
-        )
-        assert deco_indy.data.signed is not None
-        assert await deco_indy.data.verify(wallet)
-
-        indy_cred = json.loads(deco_indy.data.signed.decode())
-        assert indy_cred == INDY_CRED
-
-        # Degenerate case: one key, kid=None explicitly
-        deco_indy = deepcopy(deco_indy_master)
-        assert deco_indy.data.signed is None
-        assert deco_indy.data.signatures == 0
-        assert deco_indy.data.header() is None
-        await deco_indy.data.sign({None: did_info[0].verkey}, wallet)
-        assert deco_indy.data.sig is not None
-        assert deco_indy.data.signatures == 1
-        assert deco_indy.data.sig.count(".") == 2
-        assert deco_indy.data.header() is not None
-        assert "kid" not in deco_indy.data.header()
-        assert (
-            "jwk" in deco_indy.data.header()
-            and "kid" not in deco_indy.data.header()["jwk"]
-        )
-        assert deco_indy.data.signed is not None
-=======
         assert deco_indy.data.jws.signature
         assert not deco_indy.data.jws.signatures
         assert deco_indy.data.header_map(0) is not None
@@ -455,7 +400,6 @@
         assert "kid" in deco_indy.data.header_map()["jwk"]
         assert deco_indy.data.header_map()["kid"] == did_key(did_info[0].verkey)
         assert deco_indy.data.header_map()["jwk"]["kid"] == did_key(did_info[0].verkey)
->>>>>>> ed5d064f
         assert await deco_indy.data.verify(wallet)
 
         indy_cred = json.loads(deco_indy.data.signed.decode())
@@ -467,27 +411,13 @@
         assert deco_indy.data.signatures == 0
         assert deco_indy.data.header_map() is None
         await deco_indy.data.sign(
-<<<<<<< HEAD
-            {did_info[i].did: did_info[i].verkey for i in range(len(did_info))}, wallet
-=======
             [did_info[i].verkey for i in range(len(did_info))], wallet
->>>>>>> ed5d064f
         )
         assert deco_indy.data.jws is not None
         assert deco_indy.data.signatures == 2
         assert not deco_indy.data.jws.signature
         assert deco_indy.data.jws.signatures
         for i in range(len(did_info)):
-<<<<<<< HEAD
-            assert deco_indy.data.header(i) is not None
-            assert "kid" not in deco_indy.data.header(i, jose=False)
-            assert "kid" in deco_indy.data.header(i)
-            assert (
-                "jwk" in deco_indy.data.header(i)
-                and "kid" in deco_indy.data.header(i)["jwk"]
-                and deco_indy.data.header(i)["kid"] == did_info[i].did
-                and deco_indy.data.header(i)["jwk"]["kid"] == did_info[i].did
-=======
             assert deco_indy.data.header_map(i) is not None
             assert "kid" in deco_indy.data.header_map(i, jose=False)
             assert "kid" in deco_indy.data.header_map(i, jose=True)
@@ -496,7 +426,6 @@
             assert deco_indy.data.header_map(i)["kid"] == did_key(did_info[i].verkey)
             assert deco_indy.data.header_map(i)["jwk"]["kid"] == did_key(
                 did_info[i].verkey
->>>>>>> ed5d064f
             )
         assert deco_indy.data.signed is not None
         assert await deco_indy.data.verify(wallet)
